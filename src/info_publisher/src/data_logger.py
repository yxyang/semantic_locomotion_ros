#!/usr/bin/env python
"""Example of convex MPCcontroller on A1 robot."""
from datetime import datetime
import getpass
import os
import pickle

from absl import app
from absl import flags

import cv2
import numpy as np
import rospy
from sensor_msgs.msg import CompressedImage
import time
from std_msgs.msg import String

from a1_interface.msg import robot_state

flags.DEFINE_string('usb_drive_name', 'ghost_memory', 'logdir.')
flags.DEFINE_integer('max_num_images', 100000,
                     'Maximum number of images to record.')
flags.DEFINE_integer(
    'num_images_to_delete', 1000,
    'Number of images to delete when the buffer becomes full.')

FLAGS = flags.FLAGS


class DataLogger:
  """Log segmentation results to file."""
  def __init__(self, logdir):
    self._logdir = logdir
    self._camera_image = None
    self._robot_state = None
    self._log_state_publisher = rospy.Publisher('status/data_logger',
                                                String,
                                                queue_size=1)

  def record_robot_state(self, robot_state_data):
    self._robot_state = robot_state_data

  def record_camera_image(self, image):
    self._camera_image = image

  def record_segmentation(self, segmentation):
    """Records segmentation and original image side by sdie."""
    if self._camera_image is None:
      self._log_state_publisher.publish("No Cam Image")
      return

    if self._robot_state is None:
      self._log_state_publisher.publish("No Robot State")
      return

    curr_time = datetime.now()
    folder_name = curr_time.strftime('%Y_%m_%d_%H_%M')
    filename_postfix = curr_time.strftime("%S_%f")

    full_folder = os.path.join(self._logdir, folder_name)
    if not os.path.exists(full_folder):
      os.makedirs(full_folder)

    full_dir = os.path.join(
        full_folder, 'log_{}_{}.png'.format(filename_postfix, 'segmentation'))

    np_arr = np.fromstring(segmentation.data, np.uint8)
    cv_image = cv2.imdecode(np_arr, cv2.IMREAD_COLOR)
    # cv_image = cv2.cvtColor(cv_image, cv2.COLOR_RGB2BGR)
    cv2.imwrite(full_dir, cv_image)

    full_dir = os.path.join(full_folder,
                            'log_{}_{}.png'.format(filename_postfix, 'camera'))
    np_arr = np.fromstring(self._camera_image.data, np.uint8)
    cv_image = cv2.imdecode(np_arr, cv2.IMREAD_COLOR)
    # cv_image = cv2.cvtColor(cv_image, cv2.COLOR_RGB2BGR)
    cv2.imwrite(full_dir, cv_image)

    full_dir = os.path.join(
        full_folder, 'log_{}_{}.pkl'.format(filename_postfix, 'robot_state'))
    pickle.dump(self._robot_state, open(full_dir, 'wb'))
    self._log_state_publisher.publish("Last frame: {}".format(
        datetime.now().strftime('%H:%M:%S')))


def delete_old_files(logdir):
  files_list = list(os.listdir(logdir))
  if len(files_list) > FLAGS.max_num_images:
    rospy.loginfo("Image buffer limit reached, deleting...")
    files_list = sorted(files_list)
    for filename in files_list[:FLAGS.num_images_to_delete]:
      os.remove(os.path.join(logdir, filename))


def main(argv):
  del argv  # unused

  logdir = os.path.join("/media", getpass.getuser(), FLAGS.usb_drive_name)

  if not os.path.exists(logdir):
    rospy.loginfo("Logdir: {}".format(logdir))
    raise RuntimeError("No USB drive with the name {} exists.".format(
        FLAGS.usb_drive_name))

  logdir = os.path.join(logdir, "data")

<<<<<<< HEAD
=======
  if not os.path.exists(logdir):
    os.makedirs(logdir)
>>>>>>> 02de5b70
  data_logger = DataLogger(logdir)
  rospy.Subscriber("/perception/camera_image/compressed", CompressedImage,
                   data_logger.record_camera_image)
  rospy.Subscriber("/perception/segmentation_map/compressed", CompressedImage,
                   data_logger.record_segmentation)
  rospy.Subscriber("/robot_state", robot_state, data_logger.record_robot_state)
  rospy.init_node("data_logger", anonymous=True)

  while not rospy.is_shutdown():
    delete_old_files(logdir)
    time.sleep(10)


if __name__ == "__main__":
  app.run(main)<|MERGE_RESOLUTION|>--- conflicted
+++ resolved
@@ -4,6 +4,7 @@
 import getpass
 import os
 import pickle
+import time
 
 from absl import app
 from absl import flags
@@ -12,7 +13,6 @@
 import numpy as np
 import rospy
 from sensor_msgs.msg import CompressedImage
-import time
 from std_msgs.msg import String
 
 from a1_interface.msg import robot_state
@@ -103,12 +103,6 @@
         FLAGS.usb_drive_name))
 
   logdir = os.path.join(logdir, "data")
-
-<<<<<<< HEAD
-=======
-  if not os.path.exists(logdir):
-    os.makedirs(logdir)
->>>>>>> 02de5b70
   data_logger = DataLogger(logdir)
   rospy.Subscriber("/perception/camera_image/compressed", CompressedImage,
                    data_logger.record_camera_image)
