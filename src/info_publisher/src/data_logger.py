--- conflicted
+++ resolved
@@ -12,11 +12,8 @@
 import numpy as np
 import rospy
 from sensor_msgs.msg import CompressedImage
-<<<<<<< HEAD
 import time
-=======
 from std_msgs.msg import String
->>>>>>> 10396c00
 
 from a1_interface.msg import robot_state
 
